--- conflicted
+++ resolved
@@ -35,18 +35,10 @@
     let (device, queue, surface, mut config) = WgpuUtils::init(&window);
 
     let font: &[u8] = include_bytes!("fonts/DejaVuSans.ttf");
-<<<<<<< HEAD
     let mut brush = BrushBuilder::using_font_bytes(font)
         .unwrap()
         .build(&device, &config);
 
-=======
-    let mut brush = BrushBuilder::using_font_bytes(font).unwrap().build(
-        &device,
-        format,
-        (config.width, config.height),
-    );
->>>>>>> 6f25f5de
     let mut random_text = generate_random_chars();
     let mut font_size: f32 = 9.;
 
