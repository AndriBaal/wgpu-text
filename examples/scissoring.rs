mod simple;

use simple::WgpuUtils;
use std::time::{Duration, Instant, SystemTime};
use wgpu_text::section::{
    BuiltInLineBreaker, Layout, OwnedText, Section, Text, VerticalAlign,
};
use wgpu_text::{BrushBuilder, ScissorRegion};
use winit::{
    event::{ElementState, KeyboardInput, VirtualKeyCode, WindowEvent},
    event_loop::{self, ControlFlow},
    window::WindowBuilder,
};

#[allow(unused)]
fn main() {
    if std::env::var("RUST_LOG").is_err() {
        std::env::set_var("RUST_LOG", "error");
    }
    env_logger::init();

    let event_loop = event_loop::EventLoop::new();
    let window = WindowBuilder::new()
        .with_title("wgpu-text: 'scissoring' example")
        .build(&event_loop)
        .unwrap();

    let (device, queue, surface, mut config) = WgpuUtils::init(&window);

    // All wgpu-text related below:
    let font: &[u8] = include_bytes!("fonts/Inconsolata-Regular.ttf");
<<<<<<< HEAD

    let mut brush = BrushBuilder::using_font_bytes(font)
        .unwrap()
        .build(&device, &config);

=======
    let mut brush = BrushBuilder::using_font_bytes(font).unwrap().build(
        &device,
        format,
        (config.width, config.height),
    );
>>>>>>> 6f25f5de
    let mut font_size = 25.;
    let mut section = Section::default()
        .add_text(
            Text::new(
                "Try typing some text,\n \
                del - delete all, backspace - remove last character",
            )
            .with_scale(font_size)
            .with_color([0.9, 0.5, 0.5, 1.0]),
        )
        .with_bounds((config.width as f32 / 2.0, config.height as f32))
        .with_layout(
            Layout::default()
                .v_align(VerticalAlign::Center)
                .line_breaker(BuiltInLineBreaker::AnyCharLineBreaker),
        )
        .with_screen_position((50.0, config.height as f32 * 0.5))
        .to_owned();

    // FPS and window updating:
    let mut then = SystemTime::now();
    let mut now = SystemTime::now();
    let mut fps = 0;
    let target_framerate = Duration::from_secs_f64(1.0 / 60.0); //<-- change '60.0' if you want other FPS cap
    let mut delta_time = Instant::now();
    event_loop.run(move |event, _, control_flow| {
        *control_flow = ControlFlow::Poll;

        match event {
            winit::event::Event::WindowEvent { event, .. } => match event {
                WindowEvent::Resized(new_size)
                | WindowEvent::ScaleFactorChanged {
                    new_inner_size: &mut new_size,
                    ..
                } => {
                    config.width = new_size.width.max(1);
                    config.height = new_size.height.max(1);
                    surface.configure(&device, &config);

                    section.bounds = (config.width as f32 * 0.5, config.height as _);
                    section.screen_position.1 = config.height as f32 * 0.5;

                    brush.resize_view(config.width as f32, config.height as f32, &queue);
                    // You can also do this!
                    // brush.update_matrix(wgpu_text::ortho(config.width, config.height), &queue);
                }
                WindowEvent::CloseRequested => *control_flow = ControlFlow::Exit,
                WindowEvent::KeyboardInput {
                    input:
                        KeyboardInput {
                            state: ElementState::Pressed,
                            virtual_keycode: Some(keypress),
                            ..
                        },
                    ..
                } => match keypress {
                    VirtualKeyCode::Escape => *control_flow = ControlFlow::Exit,
                    VirtualKeyCode::Delete => section.text.clear(),
                    VirtualKeyCode::Back if !section.text.is_empty() => {
                        let mut end_text = section.text.remove(section.text.len() - 1);
                        end_text.text.pop();
                        if !end_text.text.is_empty() {
                            section.text.push(end_text);
                        }
                    }
                    _ => (),
                },
                WindowEvent::ReceivedCharacter(c) => {
                    if c != '\u{7f}' && c != '\u{8}' {
                        if section.text.is_empty() {
                            section.text.push(
                                OwnedText::default()
                                    .with_scale(font_size)
                                    .with_color([0.9, 0.5, 0.5, 1.0]),
                            );
                        }
                        section.text.push(
                            OwnedText::new(c.to_string())
                                .with_scale(font_size)
                                .with_color([0.9, 0.5, 0.5, 1.0]),
                        );
                    }
                }
                WindowEvent::MouseWheel {
                    delta: winit::event::MouseScrollDelta::LineDelta(_, y),
                    ..
                } => {
                    // increase/decrease font size
                    let mut size = font_size;
                    if y > 0.0 {
                        size += (size / 4.0).max(2.0)
                    } else {
                        size *= 4.0 / 5.0
                    };
                    font_size = (size.max(3.0).min(2000.0) * 2.0).round() / 2.0;
                }
                _ => (),
            },
            winit::event::Event::RedrawRequested(_) => {
                let frame = match surface.get_current_texture() {
                    Ok(frame) => frame,
                    Err(_) => {
                        surface.configure(&device, &config);
                        surface
                            .get_current_texture()
                            .expect("Failed to acquire next surface texture!")
                    }
                };
                let view = frame
                    .texture
                    .create_view(&wgpu::TextureViewDescriptor::default());

                let mut encoder =
                    device.create_command_encoder(&wgpu::CommandEncoderDescriptor {
                        label: Some("Command Encoder"),
                    });

                {
                    encoder.begin_render_pass(&wgpu::RenderPassDescriptor {
                        label: Some("Render Pass"),
                        color_attachments: &[wgpu::RenderPassColorAttachment {
                            view: &view,
                            resolve_target: None,
                            ops: wgpu::Operations {
                                load: wgpu::LoadOp::Clear(wgpu::Color {
                                    r: 0.2,
                                    g: 0.2,
                                    b: 0.3,
                                    a: 1.,
                                }),
                                store: true,
                            },
                        }],
                        depth_stencil_attachment: None,
                    });
                }

                brush.queue(&section);

                let region = ScissorRegion {
                    x: 53,
                    y: 20,
                    width: 350,
                    height: 350,
                    out_width: config.width,
                    out_height: config.height,
                };

                let cmd_buffer = brush.draw_custom(&device, &view, &queue, Some(region));

                // Has to be submitted last so it won't be overlapped.
                queue.submit([encoder.finish(), cmd_buffer]);
                frame.present();

                fps += 1;
                if now.duration_since(then).unwrap().as_millis() > 1000 {
                    window.set_title(&format!(
                        "wgpu-text: 'scissoring' example, FPS: {}",
                        fps
                    ));
                    fps = 0;
                    then = now;
                }
                now = SystemTime::now();
            }
            winit::event::Event::MainEventsCleared => {
                if target_framerate <= delta_time.elapsed() {
                    window.request_redraw();
                    delta_time = Instant::now();
                } else {
                    *control_flow = ControlFlow::WaitUntil(
                        Instant::now() + target_framerate - delta_time.elapsed(),
                    );
                }
            }
            _ => (),
        }
    });
}<|MERGE_RESOLUTION|>--- conflicted
+++ resolved
@@ -29,19 +29,11 @@
 
     // All wgpu-text related below:
     let font: &[u8] = include_bytes!("fonts/Inconsolata-Regular.ttf");
-<<<<<<< HEAD
 
     let mut brush = BrushBuilder::using_font_bytes(font)
         .unwrap()
         .build(&device, &config);
 
-=======
-    let mut brush = BrushBuilder::using_font_bytes(font).unwrap().build(
-        &device,
-        format,
-        (config.width, config.height),
-    );
->>>>>>> 6f25f5de
     let mut font_size = 25.;
     let mut section = Section::default()
         .add_text(
