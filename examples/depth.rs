mod simple;

use simple::WgpuUtils;
use std::time::{Duration, Instant, SystemTime};
use wgpu_text::section::{
    BuiltInLineBreaker, Layout, OwnedText, Section, Text, VerticalAlign,
};
use wgpu_text::BrushBuilder;
use winit::{
    event::{ElementState, KeyboardInput, VirtualKeyCode, WindowEvent},
    event_loop::{self, ControlFlow},
    window::WindowBuilder,
};

#[allow(unused)]
fn main() {
    if std::env::var("RUST_LOG").is_err() {
        std::env::set_var("RUST_LOG", "error");
    }
    env_logger::init();

    let event_loop = event_loop::EventLoop::new();
    let window = WindowBuilder::new()
        .with_title("wgpu-text: 'depth' example")
        .build(&event_loop)
        .unwrap();

    let (device, queue, surface, mut config) = WgpuUtils::init(&window);

    // All wgpu-text related below:
    let font: &[u8] = include_bytes!("fonts/Inconsolata-Regular.ttf");
    let mut brush = BrushBuilder::using_font_bytes(font)
        .unwrap()
<<<<<<< HEAD
        .with_depth_testing(true)
        .build(&device, &config);
=======
        .with_depth_testing()
        .build(&device, format, (config.width, config.height));
>>>>>>> 6f25f5de

    let mut font_size = 45.;
    let mut section = Section::default()
        .add_text(
            Text::new(
                "Try typing some text,\n \
                del - delete all, backspace - remove last character",
            )
            .with_scale(font_size)
            .with_color([0.9, 0.5, 0.5, 1.0])
            .with_z(0.9), // In range 0.0 - 1.0 bigger number means it's more at the back
        )
        .with_bounds((config.width as f32 / 2.0, config.height as f32))
        .with_layout(
            Layout::default()
                .v_align(VerticalAlign::Center)
                .line_breaker(BuiltInLineBreaker::AnyCharLineBreaker),
        )
        .with_screen_position((50.0, config.height as f32 * 0.5))
        .to_owned();

    let section2 = Section::default()
        .add_text(
            Text::new("Other section")
                .with_scale(80.0)
                .with_color([0.2, 0.5, 0.8, 1.0])
                .with_z(0.1), // In range 0.0 - 1.0 bigger number means it's more at the back
        )
        .with_bounds((config.width as f32 / 2.0, config.height as f32))
        .with_layout(
            Layout::default()
                .v_align(VerticalAlign::Top)
                .line_breaker(BuiltInLineBreaker::AnyCharLineBreaker),
        )
        .with_screen_position((50.0, config.height as f32 * 0.5))
        .to_owned();

    // FPS and window updating:
    let mut then = SystemTime::now();
    let mut now = SystemTime::now();
    let mut fps = 0;
    let target_framerate = Duration::from_secs_f64(1.0 / 60.0); //<-- change '60.0' if you want other FPS cap
    let mut delta_time = Instant::now();
    event_loop.run(move |event, _, control_flow| {
        *control_flow = ControlFlow::Poll;

        match event {
            winit::event::Event::WindowEvent { event, .. } => match event {
                WindowEvent::Resized(new_size)
                | WindowEvent::ScaleFactorChanged {
                    new_inner_size: &mut new_size,
                    ..
                } => {
                    config.width = new_size.width.max(1);
                    config.height = new_size.height.max(1);
                    surface.configure(&device, &config);

                    section.bounds = (config.width as f32 * 0.5, config.height as _);
                    section.screen_position.1 = config.height as f32 * 0.5;

                    brush.resize_depth(&device, config.width, config.height);
                    brush.resize_view(config.width as f32, config.height as f32, &queue);
                    // You can also do this!
                    // brush.update_matrix(wgpu_text::ortho(config.width, config.height), &queue);
                }
                WindowEvent::CloseRequested => *control_flow = ControlFlow::Exit,
                WindowEvent::KeyboardInput {
                    input:
                        KeyboardInput {
                            state: ElementState::Pressed,
                            virtual_keycode: Some(keypress),
                            ..
                        },
                    ..
                } => match keypress {
                    VirtualKeyCode::Escape => *control_flow = ControlFlow::Exit,
                    VirtualKeyCode::Delete => section.text.clear(),
                    VirtualKeyCode::Back if !section.text.is_empty() => {
                        let mut end_text = section.text.remove(section.text.len() - 1);
                        end_text.text.pop();
                        if !end_text.text.is_empty() {
                            section.text.push(end_text);
                        }
                    }
                    _ => (),
                },
                WindowEvent::ReceivedCharacter(c) => {
                    if c != '\u{7f}' && c != '\u{8}' {
                        if section.text.is_empty() {
                            section.text.push(
                                OwnedText::default()
                                    .with_scale(font_size)
                                    .with_color([0.9, 0.5, 0.5, 1.0])
                                    .with_z(0.5),
                            );
                        }
                        section.text.push(
                            OwnedText::new(c.to_string())
                                .with_scale(font_size)
                                .with_color([0.9, 0.5, 0.5, 1.0])
                                .with_z(0.5),
                        );
                    }
                }
                WindowEvent::MouseWheel {
                    delta: winit::event::MouseScrollDelta::LineDelta(_, y),
                    ..
                } => {
                    // increase/decrease font size
                    let mut size = font_size;
                    if y > 0.0 {
                        size += (size / 4.0).max(2.0)
                    } else {
                        size *= 4.0 / 5.0
                    };
                    font_size = (size.max(3.0).min(2000.0) * 2.0).round() / 2.0;
                }
                _ => (),
            },
            winit::event::Event::RedrawRequested(_) => {
                let frame = match surface.get_current_texture() {
                    Ok(frame) => frame,
                    Err(_) => {
                        surface.configure(&device, &config);
                        surface
                            .get_current_texture()
                            .expect("Failed to acquire next surface texture!")
                    }
                };
                let view = frame
                    .texture
                    .create_view(&wgpu::TextureViewDescriptor::default());

                let mut encoder =
                    device.create_command_encoder(&wgpu::CommandEncoderDescriptor {
                        label: Some("Command Encoder"),
                    });

                {
                    encoder.begin_render_pass(&wgpu::RenderPassDescriptor {
                        label: Some("Render Pass"),
                        color_attachments: &[wgpu::RenderPassColorAttachment {
                            view: &view,
                            resolve_target: None,
                            ops: wgpu::Operations {
                                load: wgpu::LoadOp::Clear(wgpu::Color {
                                    r: 0.2,
                                    g: 0.2,
                                    b: 0.3,
                                    a: 1.,
                                }),
                                store: true,
                            },
                        }],
                        depth_stencil_attachment: None,
                    });
                }
                brush.queue(&section);
                brush.queue(&section2);

                let cmd_buffer = brush.draw(&device, &view, &queue);

                // Has to be submitted last so it won't be overlapped.
                queue.submit([encoder.finish(), cmd_buffer]);
                frame.present();

                fps += 1;
                if now.duration_since(then).unwrap().as_millis() > 1000 {
                    window
                        .set_title(&format!("wgpu-text: 'depth' example, FPS: {}", fps));
                    fps = 0;
                    then = now;
                }
                now = SystemTime::now();
            }
            winit::event::Event::MainEventsCleared => {
                if target_framerate <= delta_time.elapsed() {
                    window.request_redraw();
                    delta_time = Instant::now();
                } else {
                    *control_flow = ControlFlow::WaitUntil(
                        Instant::now() + target_framerate - delta_time.elapsed(),
                    );
                }
            }
            _ => (),
        }
    });
}<|MERGE_RESOLUTION|>--- conflicted
+++ resolved
@@ -31,13 +31,8 @@
     let font: &[u8] = include_bytes!("fonts/Inconsolata-Regular.ttf");
     let mut brush = BrushBuilder::using_font_bytes(font)
         .unwrap()
-<<<<<<< HEAD
-        .with_depth_testing(true)
+        .with_depth_testing()
         .build(&device, &config);
-=======
-        .with_depth_testing()
-        .build(&device, format, (config.width, config.height));
->>>>>>> 6f25f5de
 
     let mut font_size = 45.;
     let mut section = Section::default()
