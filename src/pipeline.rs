use glyph_brush::{
    ab_glyph::{point, Rect},
    Rectangle,
};
use wgpu::CommandBuffer;

use crate::uniform::Uniform;

pub struct Pipeline {
    inner: wgpu::RenderPipeline,
    uniform: Uniform,
    vertex_buffer: wgpu::Buffer,
    vertex_buffer_len: usize,
    vertices: u32,
}

impl Pipeline {
    pub fn new(
        device: &wgpu::Device,
        render_format: wgpu::TextureFormat,
        tex_dimensions: (u32, u32),
        window_size: (f32, f32),
    ) -> Self {
<<<<<<< HEAD
        let uniform = Uniform::new(device, tex_dimensions, window_size);

        let shader = device.create_shader_module(&wgpu::include_wgsl!("text.wgsl"));
=======
        let shader = device.create_shader_module(&wgpu::include_wgsl!("shader\\text.wgsl"));
>>>>>>> 93712266

        let vertex_buffer = device.create_buffer(&wgpu::BufferDescriptor {
            label: Some("wgpu-text Vertex Buffer"),
            size: 0,
            usage: wgpu::BufferUsages::VERTEX | wgpu::BufferUsages::COPY_DST,
            mapped_at_creation: false,
        });

        let pipeline_layout = device.create_pipeline_layout(&wgpu::PipelineLayoutDescriptor {
            label: Some("wgpu-text Render Pipeline Layout"),
            bind_group_layouts: &[&uniform.bind_group_layout],
            push_constant_ranges: &[],
        });

        let pipeline = device.create_render_pipeline(&wgpu::RenderPipelineDescriptor {
            label: Some("wgpu-text Render Pipeline"),
            layout: Some(&pipeline_layout),
            vertex: wgpu::VertexState {
                module: &shader,
                entry_point: "vs_main",
                buffers: &[Vertex::buffer_layout()],
            },
            primitive: wgpu::PrimitiveState {
                topology: wgpu::PrimitiveTopology::TriangleStrip,
                strip_index_format: Some(wgpu::IndexFormat::Uint16),
                ..Default::default()
            },
            depth_stencil: None,
            multisample: wgpu::MultisampleState::default(),
            fragment: Some(wgpu::FragmentState {
                module: &shader,
                entry_point: "fs_main",
                targets: &[wgpu::ColorTargetState {
                    format: render_format,
                    blend: Some(wgpu::BlendState {
                        color: wgpu::BlendComponent {
                            src_factor: wgpu::BlendFactor::SrcAlpha,
                            dst_factor: wgpu::BlendFactor::OneMinusSrcAlpha,
                            operation: wgpu::BlendOperation::Add,
                        },
                        alpha: wgpu::BlendComponent {
                            src_factor: wgpu::BlendFactor::One,
                            dst_factor: wgpu::BlendFactor::OneMinusSrcAlpha,
                            operation: wgpu::BlendOperation::Add,
                        },
                    }),
                    write_mask: wgpu::ColorWrites::ALL,
                }],
            }),
            multiview: None,
        });

        Self {
            inner: pipeline,
            uniform,
            vertex_buffer,
            vertex_buffer_len: 0,
            vertices: 0,
        }
    }

    pub fn update(&mut self, vertices: Vec<Vertex>, device: &wgpu::Device, queue: &wgpu::Queue) {
        self.vertices = vertices.len() as u32;

        if vertices.len() > self.vertex_buffer_len {
            self.vertex_buffer_len = vertices.len();

            self.vertex_buffer = device.create_buffer(&wgpu::BufferDescriptor {
                label: Some("wgpu-text Vertex Buffer"),
                size: (std::mem::size_of::<Vertex>() * self.vertex_buffer_len)
                    as wgpu::BufferAddress,
                usage: wgpu::BufferUsages::VERTEX | wgpu::BufferUsages::COPY_DST,
                mapped_at_creation: false,
            });
        }

        queue.write_buffer(&self.vertex_buffer, 0, bytemuck::cast_slice(&vertices));
    }

    pub fn draw(&self, device: &wgpu::Device, view: &wgpu::TextureView) -> CommandBuffer {
        let mut encoder = device.create_command_encoder(&wgpu::CommandEncoderDescriptor {
            label: Some("wgpu-text Command Encoder"),
        });

        {
            let mut rpass = encoder.begin_render_pass(&wgpu::RenderPassDescriptor {
                label: Some("wgpu-text Render Pass"),
                color_attachments: &[wgpu::RenderPassColorAttachment {
                    view,
                    resolve_target: None,
                    ops: wgpu::Operations {
                        load: wgpu::LoadOp::Load,
                        store: true,
                    },
                }],
                depth_stencil_attachment: None,
            });

            rpass.set_pipeline(&self.inner);
            rpass.set_vertex_buffer(0, self.vertex_buffer.slice(..));
            rpass.set_bind_group(0, &self.uniform.bind_group, &[]);
            rpass.draw(0..4, 0..self.vertices);
        }

        encoder.finish()
    }

    pub fn resize(&mut self, width: f32, height: f32, queue: &wgpu::Queue) {
        self.uniform.update_matrix(width, height, queue);
    }

    pub fn update_texture(&mut self, size: Rectangle<u32>, data: &[u8], queue: &wgpu::Queue) {
        self.uniform.update_texture(size, data, queue);
    }

    pub fn resize_texture(&mut self, _x: u32, _y: u32) {}
}

#[repr(C)]
#[derive(Debug, Copy, Clone, bytemuck::Pod, bytemuck::Zeroable)]
pub struct Vertex {
    top_left: [f32; 3],
    bottom_right: [f32; 2],
    tex_top_left: [f32; 2],
    tex_bottom_right: [f32; 2],
    color: [f32; 4],
}

impl Vertex {
    pub fn to_vertex(
        glyph_brush::GlyphVertex {
            mut tex_coords,
            pixel_coords,
            bounds,
            extra,
        }: glyph_brush::GlyphVertex,
    ) -> Vertex {
        let bounds = bounds;

        let mut rect = Rect {
            min: point(pixel_coords.min.x as f32, pixel_coords.min.y as f32),
            max: point(pixel_coords.max.x as f32, pixel_coords.max.y as f32),
        };

        // handle overlapping bounds, modify uv_rect to preserve texture aspect
        if rect.max.x > bounds.max.x {
            let old_width = rect.width();
            rect.max.x = bounds.max.x;
            tex_coords.max.x = tex_coords.min.x + tex_coords.width() * rect.width() / old_width;
        }
        if rect.min.x < bounds.min.x {
            let old_width = rect.width();
            rect.min.x = bounds.min.x;
            tex_coords.min.x = tex_coords.max.x - tex_coords.width() * rect.width() / old_width;
        }
        if rect.max.y > bounds.max.y {
            let old_height = rect.height();
            rect.max.y = bounds.max.y;
            tex_coords.max.y = tex_coords.min.y + tex_coords.height() * rect.height() / old_height;
        }
        if rect.min.y < bounds.min.y {
            let old_height = rect.height();
            rect.min.y = bounds.min.y;
            tex_coords.min.y = tex_coords.max.y - tex_coords.height() * rect.height() / old_height;
        }

        Vertex {
            top_left: [rect.min.x, rect.min.y, extra.z],
            bottom_right: [rect.max.x, rect.max.y],
            tex_top_left: [tex_coords.min.x, tex_coords.min.y],
            tex_bottom_right: [tex_coords.max.x, tex_coords.max.y],
            color: extra.color,
        }
    }

    pub fn buffer_layout() -> wgpu::VertexBufferLayout<'static> {
        wgpu::VertexBufferLayout {
            array_stride: std::mem::size_of::<Self>() as wgpu::BufferAddress,
            step_mode: wgpu::VertexStepMode::Instance,
            attributes: &[
                wgpu::VertexAttribute {
                    format: wgpu::VertexFormat::Float32x3,
                    offset: 0,
                    shader_location: 0,
                },
                wgpu::VertexAttribute {
                    format: wgpu::VertexFormat::Float32x2,
                    offset: std::mem::size_of::<[f32; 3]>() as wgpu::BufferAddress,
                    shader_location: 1,
                },
                wgpu::VertexAttribute {
                    format: wgpu::VertexFormat::Float32x2,
                    offset: std::mem::size_of::<[f32; 5]>() as wgpu::BufferAddress,
                    shader_location: 2,
                },
                wgpu::VertexAttribute {
                    format: wgpu::VertexFormat::Float32x2,
                    offset: std::mem::size_of::<[f32; 7]>() as wgpu::BufferAddress,
                    shader_location: 3,
                },
                wgpu::VertexAttribute {
                    format: wgpu::VertexFormat::Float32x4,
                    offset: std::mem::size_of::<[f32; 9]>() as wgpu::BufferAddress,
                    shader_location: 4,
                },
            ],
        }
    }
}<|MERGE_RESOLUTION|>--- conflicted
+++ resolved
@@ -21,13 +21,9 @@
         tex_dimensions: (u32, u32),
         window_size: (f32, f32),
     ) -> Self {
-<<<<<<< HEAD
         let uniform = Uniform::new(device, tex_dimensions, window_size);
 
-        let shader = device.create_shader_module(&wgpu::include_wgsl!("text.wgsl"));
-=======
-        let shader = device.create_shader_module(&wgpu::include_wgsl!("shader\\text.wgsl"));
->>>>>>> 93712266
+        let shader = device.create_shader_module(&wgpu::include_wgsl!("shader/text.wgsl"));
 
         let vertex_buffer = device.create_buffer(&wgpu::BufferDescriptor {
             label: Some("wgpu-text Vertex Buffer"),
